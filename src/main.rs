#[macro_use]
extern crate lazy_static;
pub mod config;
pub mod constants;
pub mod error;
pub mod file_handler;
pub mod query;
pub mod request;
pub mod responder;
pub mod router;
pub mod server;
pub mod time;
pub mod util;

<<<<<<< HEAD
=======
use crate::router::Route;
>>>>>>> 3dfd2e87
use crate::server::Octane;

#[tokio::main]
async fn main() {
    let mut app = Octane::new();
    app.get(
        "/",
        route!(|_req, res| {
            res.send_file("templates/test.html")
                .await
                .expect("cannot find file");
        }),
    );
    app.listen(8080).await.expect("Cannot establish connection");
}<|MERGE_RESOLUTION|>--- conflicted
+++ resolved
@@ -12,10 +12,7 @@
 pub mod time;
 pub mod util;
 
-<<<<<<< HEAD
-=======
 use crate::router::Route;
->>>>>>> 3dfd2e87
 use crate::server::Octane;
 
 #[tokio::main]
