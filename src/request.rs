--- conflicted
+++ resolved
@@ -113,12 +113,8 @@
         let mut headers: HashMap<String, String> = HashMap::new();
         #[cfg(feature = "raw_headers")]
         let mut raw_headers: Vec<Header> = Vec::new();
-<<<<<<< HEAD
+        for tok in toks {
             let parsed = Header::parse(match str::from_utf8(tok) {
-=======
-        for tok in toks.by_ref() {
-            let parsed = match Header::parse(match str::from_utf8(tok) {
->>>>>>> c435224e
                 Ok(s) => s,
                 Err(_) => return None,
             })?;
