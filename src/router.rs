--- conflicted
+++ resolved
@@ -228,35 +228,15 @@
     pub fn append(&mut self, router: Self) {
         let self_count = self.route_counter;
         let other_count = router.route_counter;
-<<<<<<< HEAD
-        closures_lock(|map| {
-            for (method, paths) in router.paths.into_iter() {
-                if let Some(x) = self.paths.get_mut(&method) {
-                    x.extend(paths.into_iter().map(|mut v| {
-                        v.data.index += self_count;
-                        v
-                    }));
-                } else {
-                    map.insert(method, paths.into_iter().map(|mut v| {
-                        v.data.index += self_count;
-                        v
-                    }).collect());
-                }
-            }
-
-            self.middlewares
-                .extend(router.middlewares.into_iter().map(|mut v| {
-                    v.index += self_count;
-=======
         for (methods, paths) in router.paths.into_iter() {
+            let updated_paths = paths.into_iter().map(|mut v| {
+                v.data.index += self_count;
+                v
+            });
             if let Some(x) = self.paths.get_mut(&methods) {
-                x.extend(paths.into_iter().map(|mut v| {
-                    v.data.index += self_count;
->>>>>>> 3c6e5d34
-                    v
-                }));
+                x.extend(updated_paths);
             } else {
-                self.paths.insert(methods, paths);
+                self.paths.insert(methods, updated_paths.collect());
             }
         }
 
